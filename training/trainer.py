--- conflicted
+++ resolved
@@ -155,13 +155,9 @@
         pbar = tqdm(self.train_loader, desc=f"Training", )
 
         for batch in pbar:
-<<<<<<< HEAD
             output = {k: v.detach().cpu() if isinstance(v, torch.Tensor) else v 
                      for k, v in self.shared_step(batch, stage="train").items()}
             
-=======
-            output = self.shared_step(batch, stage="train")
->>>>>>> e0504871
             current_loss = output['loss'].mean()
             current_f1 = output['f1'].mean()
             outputs.append(output)
@@ -187,12 +183,8 @@
                 current_f1 = output['f1'].mean()
                 outputs.append(output)
 
-<<<<<<< HEAD
-                pbar.set_postfix(loss=f"{current_loss:.4e}", f1=f"{current_f1:.4f}\n")
-=======
 
                 pbar.set_postfix(loss=f"{current_loss:.4e}", f1=f"{current_f1:.4f}")
->>>>>>> e0504871
 
         # Return metrics
         return self.shared_epoch_end(outputs, stage="val", verbose=verbose)
