--- conflicted
+++ resolved
@@ -61,41 +61,6 @@
 # === DATA SPLITTING ===
 # ======================    
 
-<<<<<<< HEAD
-# Load metadata
-md_path = os.path.join(METADATA_, 'metadata.csv')
-assert os.path.exists(md_path), f"Metadata file not found at {md_path}"
-metadata = pd.read_csv(md_path)
-metadata['Group'] = metadata['Species'].astype(str) + '_' + metadata['Plant ID'].astype(str)
-
-# Set split options
-n_splits = 1000
-n_samples = 250
-group = 'Group'
-random_state = 42
-
-# Splitting into val/test with GroupShuffleSplit
-train, test = data_split(
-    metadata,
-    n_splits=n_splits, 
-    n_samples=n_samples, 
-    group=group, 
-    random_state=random_state
-)
-
-train, val = data_split(
-    train, 
-    n_splits=n_splits, 
-    n_samples=n_samples, 
-    group=group, 
-    random_state=random_state
-)
-
-# Verify disjoint on the 'Group' column
-verify_disjoint(train, test, 'Group', verbose=True)
-verify_disjoint(train, val, 'Group', verbose=True)
-verify_disjoint(val, test, 'Group', verbose=True)
-=======
 # Load metadata splits
 md_train =  os.path.join(MD_DIR, 'train.csv')
 md_val =    os.path.join(MD_DIR, 'val.csv')
@@ -103,7 +68,6 @@
 assert os.path.exists(md_train), f"Metadata file not found at {md_train}"
 assert os.path.exists(md_val), f"Metadata file not found at {md_val}"
 assert os.path.exists(md_test), f"Metadata file not found at {md_test}"
->>>>>>> e0504871
 
 md_train = pd.read_csv(md_train)
 md_val = pd.read_csv(md_val)
